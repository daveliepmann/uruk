--- conflicted
+++ resolved
@@ -2,12 +2,8 @@
   (:require [clojure.test :refer :all]
             [uruk.core :refer :all])
   (:import [java.util.logging Logger]
-<<<<<<< HEAD
            [java.util Locale TimeZone]
-           [com.marklogic.xcc RequestOptions]))
-=======
            [com.marklogic.xcc RequestOptions ContentSource]))
->>>>>>> a2d2d51f
 
 ;; FIXME You'll have to fill in database credentials that work for
 ;; your system:
@@ -15,47 +11,12 @@
          :user "rest-admin" :password "x"
          :content-base "TutorialDB"})
 
-<<<<<<< HEAD
-(deftest session-parms-1
-  (testing "Create session with just URI"
-    (is (= "Hello world"
-           (let [session (create-session db)]
-             (-> session
-                 (.submitRequest (.newAdhocQuery session
-                                                 "\"Hello world\""))
-                 .asString))))))
-
-(deftest session-parms-2
-  (testing "Create session with URI and content-base"
-    (is (= "Hello world"
-           (let [session (create-session db)]
-             (-> session
-                 (.submitRequest (.newAdhocQuery session
-                                                 "\"Hello world\""))
-                 .asString))))))
-
-(deftest session-parms-3
-  (testing "Create session with URI, username, password"
-    (is (= "Hello world"
-           (let [session (create-session db)]
-             (-> session
-                 (.submitRequest (.newAdhocQuery session
-                                                 "\"Hello world\""))
-                 .asString))))))
-
-(deftest session-parms-4
-  (testing "Create session with all non-options parameters"
-    (is (= "Hello world" 
-           (let [session (create-session db)]
-             (-> session
-                 (.submitRequest (.newAdhocQuery session
-                                                 "\"Hello world\""))
-                 .asString))))))
-
+;;;;;;;;;;;;;;;;;;;;;;;;;;;;;;;;;;;;;;;;;;;;;;;;;;;;;;;;;;;;;;;;;;;;;;;;;;;;;;;;
 ;;;; Request options
+;;;;;;;;;;;;;;;;;;;;;;;;;;;;;;;;;;;;;;;;;;;;;;;;;;;;;;;;;;;;;;;;;;;;;;;;;;;;;;;;
 
 (deftest default-request-options
-  (testing "A Request with no explicitly-set options must have default options"
+  (testing "Creating a request with no explicitly-set options must reflect default options"
     (is (= (let [req-opts (request-options {})]
              (describe-request-options req-opts))
            {:timezone nil,
@@ -70,8 +31,8 @@
             :request-name nil,
             :auto-retry-delay-millis -1,
             :max-auto-retry -1}))))
-=======
-(deftest create-session-parms
+
+(deftest create-session-with-parms
   (testing "Creating sessions with a variety of parameters"
     (testing "...with just URI"
       (is (thrown? IllegalStateException
@@ -101,20 +62,11 @@
                                                    "\"Hello world\""))
                    .asString)))))))
 
-;;;; Request options
-
-;; (deftest default-request-options
-;;   (testing "A Request with no explicitly-set options must have default options"
-;;     (let [req-opts (request-options {})]
-;;       (describe-request-options req-opts))))
->>>>>>> a2d2d51f
-
 (deftest sample-request-options
   (testing "Set sample option on request"
     (is (= 6000
            (.getTimeoutMillis (request-options {:timeout-millis 6000}))))))
 
-<<<<<<< HEAD
 (deftest roundtrip-request-options
   (testing "All request options must be set as indicated"
     (is (= (let [req-opts (request-options {:timezone (TimeZone/getTimeZone "Pacific/Chuuk")
@@ -130,7 +82,6 @@
                                             :auto-retry-delay-millis 991,
                                             :max-auto-retry 3})]
              (describe-request-options req-opts))
-
            {:timezone (TimeZone/getTimeZone "Pacific/Chuuk")
             :cache-result false,
             :locale (Locale. "ru"),
@@ -144,18 +95,16 @@
             :auto-retry-delay-millis 991,
             :max-auto-retry 3}))))
 
-(deftest accept-only-valid-request-options
-=======
 (deftest fail-on-invalid-request-option
->>>>>>> a2d2d51f
   (testing "Options that don't exist must raise an error"
     (is (thrown? java.lang.IllegalArgumentException
                  (with-open [sess (create-session db)]
                    (execute-xquery sess "\"hello world\"" {:options {:reuqest-time-limt 500}}))))))
 
-<<<<<<< HEAD
-=======
-;; TODO a full end-to-end test of all request options
+
+;;;;;;;;;;;;;;;;;;;;;;;;;;;;;;;;;;;;;;;;;;;;;;;;;;;;;;;;;;;;;;;;;;;;;;;;;;;;;;;;
+;;;; Session options
+;;;;;;;;;;;;;;;;;;;;;;;;;;;;;;;;;;;;;;;;;;;;;;;;;;;;;;;;;;;;;;;;;;;;;;;;;;;;;;;;
 
 (defn is-default-session-options?
   "True if given session options conform to the expected default
@@ -167,46 +116,9 @@
        (is (nil? (:user-object session-options)))
        (is (= 0 (:transaction-timeout session-options)))
        (is (nil? (:transaction-mode session-options)))))
->>>>>>> a2d2d51f
-
-;;;; Session options
+
 (deftest default-session-options
   (testing "A session with no explicitly-set options must have default options"
-<<<<<<< HEAD
-    (let [sess-opts (session-options (create-session db))]
-      (and (is (instance? RequestOptions (:default-request-options sess-opts)))
-           (is (instance? RequestOptions (:effective-request-options sess-opts)))
-           (is (instance? Logger (:logger sess-opts)))
-           (is (nil? (:user-object sess-opts)))
-           (is (= 0 (:transaction-timeout sess-opts)))
-           (is (nil? (:transaction-mode sess-opts)))))))
-
-(deftest set-session-options
-  (testing "A session with explicitly-set options must reflect those options"
-    (let [sess-opts (session-options
-                     (create-session db
-                                     {;; TODO test default Req Opts more?
-                                      :default-request-options {:timeout-millis 75}
-                                      :logger (Logger/getLogger "test-logger")
-                                      ;; TODO test user-object
-                                      ;; TODO test effective Req Opts more?
-                                      :transaction-timeout 56
-                                      :transaction-mode :query}))]
-      (and (is (= 75
-                  (.getTimeoutMillis (:default-request-options sess-opts))
-                  (.getTimeoutMillis (:effective-request-options sess-opts))))
-           (is (and (instance? Logger (:logger sess-opts))
-                    (= "test-logger" (.getName (:logger sess-opts)))))
-           (is (empty? (:user-object sess-opts)))
-           (is (= 56 (:transaction-timeout sess-opts)))
-           (is (= :query (:transaction-mode sess-opts)))))))
-
-;; (deftest accept-only-valid-session-options
-;;   (testing "Invalid session options should throw an error"
-;;     (let [sess-opts (session-options
-;;                      (create-session db
-;;                                      {:this-does-not-exist "irrelevant string"}))])))
-=======
     (testing "basic session creation with full database specified"
       (is-default-session-options? (describe-session-options (create-session db))))
     (testing "session creation with URI content source"
@@ -245,6 +157,13 @@
     ;;                                  {}))))
     ))
 
+;; (deftest accept-only-valid-session-options
+;;   (testing "Invalid session options should throw an error"
+;;     (let [sess-opts (session-options
+;;                      (create-session db
+;;                                      {:this-does-not-exist "irrelevant string"}))])))
+
+
 (defn as-expected-session-options?
   [session-options expected-options]
   (and (is (= (:timeout-millis (:default-request-options expected-options))
@@ -318,13 +237,13 @@
       ;;                                 opts))
       ;;                               opts)
       )))
->>>>>>> a2d2d51f
 
 ;; TODO accept-only-valid-session-options
 
 
+;;;;;;;;;;;;;;;;;;;;;;;;;;;;;;;;;;;;;;;;;;;;;;;;;;;;;;;;;;;;;;;;;;;;;;;;;;;;;;;;
 ;;;; Content creation options
-<<<<<<< HEAD
+;;;;;;;;;;;;;;;;;;;;;;;;;;;;;;;;;;;;;;;;;;;;;;;;;;;;;;;;;;;;;;;;;;;;;;;;;;;;;;;;
 
 (deftest default-content-options
   (testing "Passing nothing to content creation options should return default options"
@@ -344,11 +263,6 @@
             :temporal-collection nil}
            (describe-content-creation-options (content-creation-options {}))))))
 
-=======
-
-;; TODO content creation options default
-
->>>>>>> a2d2d51f
 (deftest content-options-roundtrip
   (testing "Round-trip options through creation and description"
     (is (let [opts {:buffer-size 400
@@ -370,17 +284,15 @@
           (= opts
              (describe-content-creation-options (content-creation-options opts)))))))
 
-<<<<<<< HEAD
 (deftest accept-only-valid-content-options
   (testing "Content Options that don't exist must raise an error"
     (is (thrown? java.lang.IllegalArgumentException
                  (content-creation-options {:does-not-exist "irrelevant"})))))
 
-=======
-;; TODO accept-only-valid-content-options
->>>>>>> a2d2d51f
-
+
+;;;;;;;;;;;;;;;;;;;;;;;;;;;;;;;;;;;;;;;;;;;;;;;;;;;;;;;;;;;;;;;;;;;;;;;;;;;;;;;;
 ;;;; Variables
+;;;;;;;;;;;;;;;;;;;;;;;;;;;;;;;;;;;;;;;;;;;;;;;;;;;;;;;;;;;;;;;;;;;;;;;;;;;;;;;;
 
 (deftest non-string-variables
   (testing "Non-string variables passed to request object are not converted to strings"
@@ -403,22 +315,20 @@
                                    :shape :single!}))))))
 
 ;; TODO more variable testing
-<<<<<<< HEAD
 ;; TODO test `as-is?`
 ;; TODO test (all?) variable types
 ;; TODO test default xs_string map structure
 
 
+;;;;;;;;;;;;;;;;;;;;;;;;;;;;;;;;;;;;;;;;;;;;;;;;;;;;;;;;;;;;;;;;;;;;;;;;;;;;;;;;
 ;;;; TODO Type conversion
-=======
-
-;;;; TODO Type conversion
-
+;;;;;;;;;;;;;;;;;;;;;;;;;;;;;;;;;;;;;;;;;;;;;;;;;;;;;;;;;;;;;;;;;;;;;;;;;;;;;;;;
+
+
+;;;;;;;;;;;;;;;;;;;;;;;;;;;;;;;;;;;;;;;;;;;;;;;;;;;;;;;;;;;;;;;;;;;;;;;;;;;;;;;;
 ;;;; Invalid query
->>>>>>> a2d2d51f
-
-
-;;;; Invalid query
+;;;;;;;;;;;;;;;;;;;;;;;;;;;;;;;;;;;;;;;;;;;;;;;;;;;;;;;;;;;;;;;;;;;;;;;;;;;;;;;;
+
 (deftest error-on-invalid-query
   (testing "An error must be thrown if MarkLogic is passed an invalid query."
     (is (thrown? java.lang.Exception
@@ -427,15 +337,20 @@
                  (with-open [sess (create-session db)]
                    (execute-xquery sess "let $uri := xdmp:get-request-field(\"uri\")returnif"))))))
 
-<<<<<<< HEAD
-
+
+;;;;;;;;;;;;;;;;;;;;;;;;;;;;;;;;;;;;;;;;;;;;;;;;;;;;;;;;;;;;;;;;;;;;;;;;;;;;;;;;
 ;;;; TODO Shape
-
-
+;;;;;;;;;;;;;;;;;;;;;;;;;;;;;;;;;;;;;;;;;;;;;;;;;;;;;;;;;;;;;;;;;;;;;;;;;;;;;;;;
+
+
+;;;;;;;;;;;;;;;;;;;;;;;;;;;;;;;;;;;;;;;;;;;;;;;;;;;;;;;;;;;;;;;;;;;;;;;;;;;;;;;;
 ;;;; TODO Transactions
-
-
+;;;;;;;;;;;;;;;;;;;;;;;;;;;;;;;;;;;;;;;;;;;;;;;;;;;;;;;;;;;;;;;;;;;;;;;;;;;;;;;;
+
+
+;;;;;;;;;;;;;;;;;;;;;;;;;;;;;;;;;;;;;;;;;;;;;;;;;;;;;;;;;;;;;;;;;;;;;;;;;;;;;;;;
 ;;;; Element insertion
+;;;;;;;;;;;;;;;;;;;;;;;;;;;;;;;;;;;;;;;;;;;;;;;;;;;;;;;;;;;;;;;;;;;;;;;;;;;;;;;;
 
 (deftest can-insert-doc
   (testing "Clojure XML Elements must be insertable as documents"
@@ -477,20 +392,17 @@
                       "xquery version \"1.0-ml\";
                        xdmp:document-delete('/content-factory/new-doc');"
                       {:shape :single}))))
-=======
-;;;; TODO Shape
-
-;;;; TODO Transactions
-
-;;;; TODO element insertion
-
-
+
+
+;;;;;;;;;;;;;;;;;;;;;;;;;;;;;;;;;;;;;;;;;;;;;;;;;;;;;;;;;;;;;;;;;;;;;;;;;;;;;;;;
 ;;;; TODO security options
 ;; (requires SSLContext)
-
-
-
-;;;; Content Source from URI
+;;;;;;;;;;;;;;;;;;;;;;;;;;;;;;;;;;;;;;;;;;;;;;;;;;;;;;;;;;;;;;;;;;;;;;;;;;;;;;;;
+
+
+;;;;;;;;;;;;;;;;;;;;;;;;;;;;;;;;;;;;;;;;;;;;;;;;;;;;;;;;;;;;;;;;;;;;;;;;;;;;;;;;
+;;;; Content Source
+;;;;;;;;;;;;;;;;;;;;;;;;;;;;;;;;;;;;;;;;;;;;;;;;;;;;;;;;;;;;;;;;;;;;;;;;;;;;;;;;
 
 ;; (comment
 ;;   (describe-session-options (create-session {:uri "xdbc://localhost:8383/"
@@ -545,5 +457,4 @@
 ;;                                     :content-base "TutorialDB"}
 ;;                                    (managed-content-source connection-provider ;; TODO implement https://docs.marklogic.com/javadoc/xcc/com/marklogic/xcc/spi/ConnectionProvider.html interface
 ;;                                                            "rest-admin" "x" "TutorialDB")
-;;                                    {})))
->>>>>>> a2d2d51f
+;;                                    {})))