(defproject uruk "0.3.7"
  :description "Clojure wrapper of MarkLogic XML Content Connector For Java (XCC/J)"
  :url "https://github.com/daveliepmann/uruk"
  :license {:name "Eclipse Public License"
            :url "http://www.eclipse.org/legal/epl-v10.html"}
  :dependencies [[org.clojure/clojure "1.8.0"]
                 [com.marklogic/marklogic-xcc "9.0.20170113"]
                 ;; required but not included by MarkLogic (e.g. for ContentFactory):
                 [com.fasterxml.jackson.core/jackson-databind "2.6.3"]
                 [org.clojure/data.json "0.2.6"]
                 [org.clojure/data.xml "0.1.0-beta2"]
                 [slingshot "0.12.2"]]
<<<<<<< HEAD
  :checksum :warn
  ;; TODO remove this workaround -- MarkLogic's Maven repo doesn't have checksums?
  :repositories [["MarkLogic-releases" "http://developer.marklogic.com/maven2"]
                 ["local" "file:jar"]])
=======
  :checksum :warn ;; TODO remove this workaround -- MarkLogic's Maven repo doesn't have checksums?
  :repositories [["MarkLogic-releases" "http://developer.marklogic.com/maven2"]])
>>>>>>> 3499df1f
<|MERGE_RESOLUTION|>--- conflicted
+++ resolved
@@ -10,12 +10,5 @@
                  [org.clojure/data.json "0.2.6"]
                  [org.clojure/data.xml "0.1.0-beta2"]
                  [slingshot "0.12.2"]]
-<<<<<<< HEAD
-  :checksum :warn
-  ;; TODO remove this workaround -- MarkLogic's Maven repo doesn't have checksums?
-  :repositories [["MarkLogic-releases" "http://developer.marklogic.com/maven2"]
-                 ["local" "file:jar"]])
-=======
   :checksum :warn ;; TODO remove this workaround -- MarkLogic's Maven repo doesn't have checksums?
-  :repositories [["MarkLogic-releases" "http://developer.marklogic.com/maven2"]])
->>>>>>> 3499df1f
+  :repositories [["MarkLogic-releases" "http://developer.marklogic.com/maven2"]])