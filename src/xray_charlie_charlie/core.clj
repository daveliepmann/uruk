(ns xray-charlie-charlie.core
  "Marklogic XCC core functions: session management, querying..."
  (:import [java.util.logging Logger]
           [com.marklogic.xcc ContentSourceFactory
            Session$TransactionMode
            RequestOptions]
           [com.marklogic.xcc.types ValueType]
           java.net.URI))

;;;; Helpers 
(def transaction-modes
  "Mapping of keywords for valid Session transaction modes (per
  https://docs.marklogic.com/javadoc/xcc/com/marklogic/xcc/Session.TransactionMode.html)."
  {:auto Session$TransactionMode/AUTO
   :query Session$TransactionMode/QUERY
   :update Session$TransactionMode/UPDATE
   :update-auto-commit Session$TransactionMode/UPDATE_AUTO_COMMIT})

(def valid-request-options
  "Set of valid request options for Sessions or Request objects.
  See https://docs.marklogic.com/javadoc/xcc/com/marklogic/xcc/RequestOptions.html"
  #{:auto-retry-delay-millis
    :cache-result
    :default-xquery-version
    :effective-point-in-time
    :locale
    :max-auto-retry
    :query-language
    :request-name
    :request-time-limit
    :result-buffer-size
    :timeout-millis
    :timezone})

(defn- request-options
  "Creates a Request Options object (to pass to a Request or a
  Session) out of the given options map. See `valid-request-options`
  for supported keywords."
  [options]
  (let [request (RequestOptions.)]
    (if (every? valid-request-options (keys options))
        ;; I would prefer when-not/throw/... instead of if/do/.../throw
      (do (when-let [ardm (:auto-retry-delay-millis options)]
            (.setAutoRetryDelayMillis request ardm))
          (when (or (true? (:cache-result options))
                    (false? (:cache-result options)))
            (.setCacheResult request (:cache-result options)))
          ;; This does not deal with {:cache-result nil} in a sensible way.  Better check for key presence then true?/false?
          (when-let [dxv (:default-xquery-version options)]
            (.setDefaultXQueryVersion request dxv))
          ;; A macro might be useful to replace the chain of when-lets with use-once variable names
          (when-let [epit (:effective-point-in-time options)]
            (.setEffectivePointInTime request (BigInteger. (str epit))))
          
          (when-let [locale (:locale options)]
            (.setLocale request locale)) ;; TODO enforce Locale object?
          (when-let [mar (:max-auto-retry options)]
            (.setMaxAutoRetry request (Integer. mar)))
          (when-let [ql (:query-language options)]
            (.setQueryLanguage request ql))
          (when-let [rn (:request-name options)]
            (.setRequestName request rn))
          
          (when-let [rtl (:request-time-limit options)]
            (.setRequestTimeLimit request rtl))
          (when-let [rbs (:result-buffer-size options)]
            (.setResultBufferSize request rbs))
          (when-let [tm (:timeout-millis options)]
            (.setTimeoutMillis request tm))
          (when-let [tz (:timezone options)] ;; TODO enforce type?
            (.setTimeZone request tz))
          ;; TODO check types of above
          ;; TODO test each
          request)
      
      ;; TODO switch to spec
      (throw (IllegalArgumentException. "Invalid request option. Keywords passed in `options` must be a subset of `valid-request-options`.")))))

(defn- configure-session
  "Configures the given Session object according to given options
  map. Assumes correct types are passed: map
  for :default-request-options, Logger object for :logger, Object
  for :user-object, keyword for :transaction-mode, integer
  for :transaction-timeout."
  [session options]
  (when-let [dro (:default-request-options options)]
    (.setDefaultRequestOptions session (request-options dro)))
<<<<<<< HEAD
  (when-let [lgr (:logger options)]
    (.setLogger session lgr))
  (when-let [uo (:user-object options)]
    (.setUserObject session uo))
=======
  (when-let [lgr (:logger options)] (.setLogger session lgr))
  ;; Please always put the when body onto a new line (but see comment about macro above)
  (when-let [uo (:user-object options)] (.setUserObject session uo))
>>>>>>> 4dbfa4a1
  (when-let [tm (:transaction-mode options)]
    (.setTransactionMode session (transaction-modes tm)))
  (when-let [tt (:transaction-timeout options)]
    (.setTransactionTimeout session tt))
  session)

(defn- create-session*
  "Create a session (with no options) according to methods provided by
  ContentSource:
  https://docs.marklogic.com/javadoc/xcc/com/marklogic/xcc/ContentSource.html"
  ([uri] 
   (.newSession (ContentSourceFactory/newContentSource (URI. uri))))
  ([uri content-base]
   (.newSession (ContentSourceFactory/newContentSource (URI. uri)) content-base))
  ([uri user pwd]
   (.newSession (ContentSourceFactory/newContentSource (URI. uri)) user pwd)) 
  ([uri user pwd content-base] ;; <-- this is probably the one you want.
   (.newSession (ContentSourceFactory/newContentSource (URI. uri)) user pwd content-base)))


;;;;;;;;;;;;;;;;;;;;;;;;;;;;;;;;;;;;;;;;;;;;;;;;;;;;;;;;;;;;;;;;;;;;;;;;;;;;;;;;
;;;; Session management
;;;;;;;;;;;;;;;;;;;;;;;;;;;;;;;;;;;;;;;;;;;;;;;;;;;;;;;;;;;;;;;;;;;;;;;;;;;;;;;;

;; FIXME there is currently no way to pass URI, usr, pwd, plus content-base, with no options
(defn create-session
  "Create a Session according to the given parameters, configured
  according to the given options map.
  
  See https://docs.marklogic.com/javadoc/xcc/com/marklogic/xcc/Session.html
  for valid options. (Note that request options are distinct from
  session options, though default request options *can* be set for the session.)
  
  See https://docs.marklogic.com/javadoc/xcc/com/marklogic/xcc/ContentSource.html
  for allowed parameter arrangements."
  ([uri options]
   (-> (create-session* uri)
       (configure-session options)))
  ([uri content-base options]
   (-> (create-session* uri content-base)
       (configure-session options)))
  ([uri user pwd options]
   (-> (create-session* uri user pwd)
       (configure-session options))) 
  ([uri user pwd content-base options]
   (-> (create-session* uri user pwd content-base)
       (configure-session options))))
     ;; I find the repetition of configure-session cluttering.  Probably not a big deal.


;;;;;;;;;;;;;;;;;;;;;;;;;;;;;;;;;;;;;;;;;;;;;;;;;;;;;;;;;;;;;;;;;;;;;;;;;;;;;;;;
;;;; XQuery Requests
;;;;;;;;;;;;;;;;;;;;;;;;;;;;;;;;;;;;;;;;;;;;;;;;;;;;;;;;;;;;;;;;;;;;;;;;;;;;;;;;

(defn submit-request
  "Construct, submit, and return raw results of request for the given
  `session` using `request-factory` and `query`. Modify it
  with (possibly empty) `options` and `variables` maps."
  [request-factory session query options variables]
  (let [ro      (request-options options)
        request (reduce-kv (fn [acc vname vval]
                             (.setNewVariable acc (name vname)
                                              ValueType/XS_STRING (str vval))
                             acc)
                           (doto request-factory (.setOptions ro))
                           options)]
    (.submitRequest session request)))

<<<<<<< HEAD
=======
(defn execute-request
  "Execute the given request to the database connection defined by the
  given session. Apply request options or variables if given. Iterate
  over results before returning them. NB: this iterating makes some
  Java objects unusable, e.g. those used internal database reporting."
  ;; FIXME don't make java objects unusable
  [request-factory session query options variables]
  (loop [rs (submit-request request-factory session query options variables)
         data []]
    (if (.hasNext rs)
      (let [rsItem (.next rs)
            item (.getItem rsItem)]
        (recur rs (conj data (str item))))
      (do (when-not (.isClosed rs)
            (.close rs))
          data))))
        ;; Maybe make the request result adhere to the sequence protocol?  Can with-open be used, as
        ;; rs seems to be closable?  The function is hard to understand as it is.

>>>>>>> 4dbfa4a1
(defn execute-xquery
  "Execute the given xquery query as a request to the database
  connection defined by the given session. Apply request options or
  variables if given."
  ([session query]
   (submit-request (.newAdhocQuery session query) session query {} {}))
  ([session query options]
   (submit-request (.newAdhocQuery session query) session query options {}))
  ([session query options variables]
   (submit-request (.newAdhocQuery session query) session query options variables)))

(defn execute-module
  "Execute the named module as a request to the database connection
  defined by the given session. Apply request options or variables if
  given."
  ([session module]
   (submit-request (.newModuleInvoke session module) session module {} {}))
  ([session module options]
   (submit-request (.newModuleInvoke session module) session module options {}))
  ([session module options variables]
   (submit-request (.newModuleInvoke session module) session module options variables)))


;;;;;;;;;;;;;;;;;;;;;;;;;;;;;;;;;;;;;;;;;;;;;;;;;;;;;;;;;;;;;;;;;;;;;;;;;;;;;;;;
;;;; Transactions
;;;;
;;;; Users must manage their own transactions, either from within
;;;; XQuery or programmatically. If working programmatically, one may
;;;; use these functions after setting the transaction mode to
;;;; `:update` or `:query` on the session via the `:transaction-mode`
;;;; option. Note that `execute-query` uses `.submitQuery` under the
;;;; hood.
;;;; 
;;;; See https://docs.marklogic.com/guide/xcc/concepts#id_23310
;;;;;;;;;;;;;;;;;;;;;;;;;;;;;;;;;;;;;;;;;;;;;;;;;;;;;;;;;;;;;;;;;;;;;;;;;;;;;;;;

(defn open-transaction
  "Returns a newly started transaction, optionally setting `name` or `time-limit`
  (in seconds)."
  ([client] (.openTransaction client))
  ([client name] (.openTransaction client name))
  ([client name time-limit] (.openTransaction client name time-limit)))

(defn commit
  "Commit `transaction` when it successfully finishes."
  [transaction]
  (.commit transaction))

(defn rollback
  "Rollback a multi-statement transaction to reset any actions that
  have already occured in that transaction; for example, delete any
  created items, restore any deleted items, revert back any edits,
  etc."
  [transaction]
  (.rollback transaction))


;;;;;;;;;;;;;;;;;;;;;;;;;;;;;;;;;;;;;;;;;;;;;;;;;;;;;;;;;;;;;;;;;;;;;;;;;;;;;;;;
;;;; Miscellania
;;;; Convenience functions and the like
;;;;;;;;;;;;;;;;;;;;;;;;;;;;;;;;;;;;;;;;;;;;;;;;;;;;;;;;;;;;;;;;;;;;;;;;;;;;;;;;

(defn default-permissions
  "Convenience function to return the permissions any new document
  would get if the current user were to insert a document without
  specifying the default permissions.

  See https://docs.marklogic.com/xdmp:default-permissions"
  ;; TODO convert from XML to JSON
  ;; TODO maybe look up names of returned role-ids?
  [uri user pwd content-base options]
  (with-open [session (create-session uri user pwd content-base options)]
    (let [query "xdmp:default-permissions()"]
      (apply str (map #(.asString %)
                      (.toArray (submit-request (.newAdhocQuery session query)
                                                session query {} {})))))))<|MERGE_RESOLUTION|>--- conflicted
+++ resolved
@@ -39,7 +39,7 @@
   [options]
   (let [request (RequestOptions.)]
     (if (every? valid-request-options (keys options))
-        ;; I would prefer when-not/throw/... instead of if/do/.../throw
+      ;; I would prefer when-not/throw/... instead of if/do/.../throw
       (do (when-let [ardm (:auto-retry-delay-millis options)]
             (.setAutoRetryDelayMillis request ardm))
           (when (or (true? (:cache-result options))
@@ -85,16 +85,10 @@
   [session options]
   (when-let [dro (:default-request-options options)]
     (.setDefaultRequestOptions session (request-options dro)))
-<<<<<<< HEAD
   (when-let [lgr (:logger options)]
     (.setLogger session lgr))
   (when-let [uo (:user-object options)]
     (.setUserObject session uo))
-=======
-  (when-let [lgr (:logger options)] (.setLogger session lgr))
-  ;; Please always put the when body onto a new line (but see comment about macro above)
-  (when-let [uo (:user-object options)] (.setUserObject session uo))
->>>>>>> 4dbfa4a1
   (when-let [tm (:transaction-mode options)]
     (.setTransactionMode session (transaction-modes tm)))
   (when-let [tt (:transaction-timeout options)]
@@ -142,7 +136,7 @@
   ([uri user pwd content-base options]
    (-> (create-session* uri user pwd content-base)
        (configure-session options))))
-     ;; I find the repetition of configure-session cluttering.  Probably not a big deal.
+;; I find the repetition of configure-session cluttering.  Probably not a big deal.
 
 
 ;;;;;;;;;;;;;;;;;;;;;;;;;;;;;;;;;;;;;;;;;;;;;;;;;;;;;;;;;;;;;;;;;;;;;;;;;;;;;;;;
@@ -163,8 +157,6 @@
                            options)]
     (.submitRequest session request)))
 
-<<<<<<< HEAD
-=======
 (defn execute-request
   "Execute the given request to the database connection defined by the
   given session. Apply request options or variables if given. Iterate
@@ -181,10 +173,9 @@
       (do (when-not (.isClosed rs)
             (.close rs))
           data))))
-        ;; Maybe make the request result adhere to the sequence protocol?  Can with-open be used, as
-        ;; rs seems to be closable?  The function is hard to understand as it is.
-
->>>>>>> 4dbfa4a1
+;; Maybe make the request result adhere to the sequence protocol?  Can with-open be used, as
+;; rs seems to be closable?  The function is hard to understand as it is.
+
 (defn execute-xquery
   "Execute the given xquery query as a request to the database
   connection defined by the given session. Apply request options or
